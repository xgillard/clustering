--- conflicted
+++ resolved
@@ -51,11 +51,6 @@
 //! println!("centroids : {:?}", clustering.centroids);
 //! ```
 
-<<<<<<< HEAD
-use std::cmp::Ordering;
-use std::sync::atomic::{AtomicUsize,AtomicU64};
-use rayon::prelude::*;
-=======
 #[cfg(feature = "parallel")]
 use std::cmp::Ordering;
 #[cfg(feature = "parallel")]
@@ -63,30 +58,14 @@
 #[cfg(feature = "parallel")]
 use rayon::prelude::*;
 #[cfg(feature = "logging")]
->>>>>>> ddaf0acc
 use lazy_static::lazy_static;
 
 //==========================================================================
 
-<<<<<<< HEAD
-lazy_static! {
-    static ref LOG: u64 = {
-        let res = init_log();
-        res
-    };
-}
-
-// install a logger facility
-fn init_log() -> u64 {
-    let _res = env_logger::try_init();
-    println!("\n ************** initializing logger *****************\n");    
-    return 1;
-=======
 // install a logger facility
 #[cfg(feature = "logging")]
 lazy_static! {
     static ref _LOG: () = env_logger::init();
->>>>>>> ddaf0acc
 }
 
 //=============================================================================
@@ -191,47 +170,32 @@
 #[cfg(not(feature = "parallel"))]
 /// This function returns a clustering that groups the given set of 
 /// 'elems' in 'k' clusters and will at most perform 'iter' iterations before stopping
-<<<<<<< HEAD
-pub fn kmeans<'a, T: Elem + Sync>(k: usize, elems: &[T], iter: usize) -> Clustering<T> {
-=======
 pub fn kmeans<T: Elem>(k: usize, elems: &[T], iter: usize) -> Clustering<T> {
->>>>>>> ddaf0acc
     let mut centroids = initialize(k, elems);
-    let membership : Vec<AtomicUsize> = (0..elems.len()).into_iter().map(|_| AtomicUsize::new(0usize)).collect();
+    let mut membership = vec![0; elems.len()];
     let mut counts = vec![0; k];
 
-<<<<<<< HEAD
-    for it in 0..iter {
-        let changes = AtomicU64::new(0);
-=======
     #[allow(unused_variables)] // -> it can be used if logging is enabled
     for it in 0..iter {
         let mut changes = 0;
->>>>>>> ddaf0acc
 
         // assign each vertex to the cluster whose centroid is the closest
-        let dispatch_element = |i : usize| -> usize {
-            let e = &elems[i];
-            let old = membership[i].load(std::sync::atomic::Ordering::SeqCst);
-            let dist = square_distance(e, &centroids[old]);
-
-            let (best_c, best_d) : (usize, f64) = (0..centroids.len()).into_iter()
-                    .map(|c| (c, square_distance(e, &centroids[c])))
-                    .min_by(|(_c1,d1), (_c2, d2)| if d1 < d2 
-                                {Ordering::Less} 
-                            else 
-                                {Ordering::Greater })
-                    .unwrap();
-            // we have nearest center
-            if best_c != old {
-                changes.fetch_add(1, std::sync::atomic::Ordering::SeqCst);
-                membership[i].store(best_c, std::sync::atomic::Ordering::SeqCst);
-            }
-            assert!(best_d <= dist); 
-            best_c           
-        };
-
-        let _res : Vec<usize> = (0..elems.len()).into_par_iter().map(|i| dispatch_element(i)).collect();
+        for (i, e) in elems.iter().enumerate() {
+            let old = membership[i];
+            let mut clus = old;
+            let mut dist = square_distance(e, &centroids[old]);
+
+            for (c, centroid) in centroids.iter().enumerate() {
+                let sdist = square_distance(e, centroid);
+                if sdist < dist {
+                    dist = sdist;
+                    clus = c;
+                    changes += 1;
+                }
+            }
+
+            membership[i] = clus;
+        }
 
         // recompute the n-dimensions of each centroid
         // -> start resetting all centroid data
@@ -240,7 +204,7 @@
             c.0.iter_mut().for_each(|d| *d = 0.0));
         
         for (i, elem) in elems.iter().enumerate() {
-            let clus = membership[i].load(std::sync::atomic::Ordering::SeqCst);
+            let clus = membership[i];
             counts[clus] += 1;
             
             for (d, dim) in centroids[clus].0.iter_mut().enumerate() {
@@ -254,12 +218,8 @@
         }
                 
         // short circuit
-<<<<<<< HEAD
-        if changes.load(std::sync::atomic::Ordering::SeqCst) == 0 {
-=======
         if changes == 0 {
             #[cfg(feature = "logging")]
->>>>>>> ddaf0acc
             log::info!("clustering kmeans: short circuit after nb iter : {}", it);
             break;
         }
@@ -267,7 +227,7 @@
 
     Clustering { 
         elements: elems, 
-        membership : membership.iter().map(|x| x.load(std::sync::atomic::Ordering::SeqCst)).collect::<Vec<usize>>(), 
+        membership, 
         centroids
     }
 }
